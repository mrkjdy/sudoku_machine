--- conflicted
+++ resolved
@@ -12,13 +12,8 @@
 num_enum = "0.7.3"
 rand = "0.8.5"
 rand_seeder = "0.3.0"
-<<<<<<< HEAD
 strum = "0.27.0"
-strum_macros = "0.26.4"
-=======
-strum = "0.26.3"
 strum_macros = "0.27.0"
->>>>>>> 1956808b
 
 [dev-dependencies]
 divan = "0.1.14"
