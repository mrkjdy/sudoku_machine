name: Build Binaries

on:
  pull_request:
    branches: [main]
  release:
    types: [published]

env:
  app_name: Sudoku Machine
  package_name: sudoku_machine
  macos_signing_identity: mrkjdy-sudoku_machine

jobs:
  build-wasm:
    name: Build Wasm
    runs-on: ubuntu-latest
    steps:
<<<<<<< HEAD
      - uses: actions/checkout@v4
      - run: rustup toolchain install --target wasm32-unknown-unknown
=======
      - uses: actions/checkout@v5
      - uses: dtolnay/rust-toolchain@stable
        with:
          targets: wasm32-unknown-unknown
>>>>>>> 44b0040f
      - name: install wasm-bindgen-cli
        run: |
          cargo install wasm-bindgen-cli

      - name: Build
        run: |
          cargo build --release --target wasm32-unknown-unknown

      - name: Prepare package
        if: ${{ github.event_name == 'release' }}
        run: |
          wasm-bindgen \
            --out-name ${{ env.package_name }} \
            --out-dir wasm \
            --target web \
            target/wasm32-unknown-unknown/release/${{ env.package_name }}.wasm
          cp -r assets wasm/

      - name: Package as a zip
        if: ${{ github.event_name == 'release' }}
        working-directory: ./wasm
        run: |
          zip --recurse-paths ../${{ env.package_name }}.zip .

      - name: Upload binaries to artifacts
        if: ${{ github.event_name == 'release' }}
        uses: actions/upload-artifact@v4
        with:
          path: ${{ env.package_name }}.zip
          name: wasm
          retention-days: 1

      - name: Upload binaries to release
        if: ${{ github.event_name == 'release' }}
        uses: svenstaro/upload-release-action@v2
        with:
          repo_token: ${{ secrets.GITHUB_TOKEN }}
          file: ${{ env.package_name }}.zip
          asset_name: ${{ env.package_name }}-wasm-${{ github.ref_name }}.zip
          overwrite: true
          tag: ${{ github.ref_name }}

  deploy-to-github-pages:
    name: Deploy to GitHub Pages
    if: ${{ github.event_name == 'release' }}
    needs: build-wasm
    permissions:
      contents: read
      pages: write
      id-token: write
    environment:
      name: github-pages
      url: ${{ steps.deployment.outputs.page_url }}
    runs-on: ubuntu-latest
    steps:
      - uses: actions/checkout@v5
      - uses: actions/configure-pages@v5
      - uses: actions/download-artifact@v5
        id: download-artifact
        with:
          name: wasm
      - run: unzip ${{ env.package_name }}.zip -d wasm-artifact
      - uses: actions/upload-pages-artifact@v3
        with:
          path: wasm-artifact
      - id: deployment
        uses: actions/deploy-pages@v4

  build-linux:
    name: Build Linux
    runs-on: ubuntu-latest
    steps:
<<<<<<< HEAD
      - uses: actions/checkout@v4
      - run: rustup toolchain install --target x86_64-unknown-linux-gnu
=======
      - uses: actions/checkout@v5
      - uses: dtolnay/rust-toolchain@stable
        with:
          targets: x86_64-unknown-linux-gnu
>>>>>>> 44b0040f
      - name: install dependencies
        run: |
          sudo apt-get update
          sudo apt-get install \
            pkg-config libx11-dev libasound2-dev libudev-dev libxcb-render0-dev libxcb-shape0-dev \
            libxcb-xfixes0-dev

      - name: Build
        run: |
          cargo build --release --target x86_64-unknown-linux-gnu

      - name: Prepare package
        if: ${{ github.event_name == 'release' }}
        run: |
          mkdir linux
          cp target/x86_64-unknown-linux-gnu/release/${{ env.package_name }} linux/
          cp -r assets linux/

      - name: Package as a zip
        if: ${{ github.event_name == 'release' }}
        working-directory: ./linux
        run: |
          zip --recurse-paths ../${{ env.package_name }}.zip .

      - name: Upload binaries to artifacts
        if: ${{ github.event_name == 'release' }}
        uses: actions/upload-artifact@v4
        with:
          path: ${{ env.package_name }}.zip
          name: linux
          retention-days: 1

      - name: Upload binaries to release
        if: ${{ github.event_name == 'release' }}
        uses: svenstaro/upload-release-action@v2
        with:
          repo_token: ${{ secrets.GITHUB_TOKEN }}
          file: ${{ env.package_name }}.zip
          asset_name: ${{ env.package_name }}-linux-${{ github.ref_name }}.zip
          overwrite: true
          tag: ${{ github.ref_name }}

  build-windows:
    name: Build Windows
    runs-on: windows-latest
    steps:
<<<<<<< HEAD
      - uses: actions/checkout@v4
      - run: rustup toolchain install --target x86_64-pc-windows-msvc
=======
      - uses: actions/checkout@v5
      - uses: dtolnay/rust-toolchain@stable
        with:
          targets: x86_64-pc-windows-msvc
>>>>>>> 44b0040f

      - name: Build
        run: |
          cargo build --release --target x86_64-pc-windows-msvc

      - name: Prepare package
        if: ${{ github.event_name == 'release' }}
        run: |
          mkdir windows
          cp target/x86_64-pc-windows-msvc/release/${{ env.package_name }}.exe windows/
          mkdir assets -ea 0
          cp -r assets windows/

      - name: Package as a zip
        if: ${{ github.event_name == 'release' }}
        run: |
          Compress-Archive -Path windows/* -DestinationPath ${{ env.package_name }}.zip

      - name: Upload binaries to artifacts
        if: ${{ github.event_name == 'release' }}
        uses: actions/upload-artifact@v4
        with:
          path: ${{ env.package_name }}.zip
          name: windows
          retention-days: 1

      - name: Upload binaries to release
        if: ${{ github.event_name == 'release' }}
        uses: svenstaro/upload-release-action@v2
        with:
          repo_token: ${{ secrets.GITHUB_TOKEN }}
          file: ${{ env.package_name }}.zip
          asset_name: ${{ env.package_name }}-windows-${{ github.ref_name }}.zip
          overwrite: true
          tag: ${{ github.ref_name }}

  build-macos:
    name: Build macOS - ${{ matrix.platform.job_name }}
    strategy:
      matrix:
        platform:
          - job_name: Apple Silicon
            dmg_name: apple-silicon
            target: aarch64-apple-darwin
          - job_name: Intel
            dmg_name: intel
            target: x86_64-apple-darwin
    runs-on: macOS-latest
    steps:
<<<<<<< HEAD
      - uses: actions/checkout@v4
      - run: rustup toolchain install --target ${{ matrix.platform.target }}
=======
      - uses: actions/checkout@v5
      - uses: dtolnay/rust-toolchain@stable
        with:
          targets: ${{ matrix.platform.target }}
>>>>>>> 44b0040f

      - name: Build
        run: |
          cargo build --release --target ${{ matrix.platform.target }}

      # From https://docs.github.com/en/actions/use-cases-and-examples/deploying/installing-an-apple-certificate-on-macos-runners-for-xcode-development#add-a-step-to-your-workflow
      - name: Install macOS Code Signing certificate
        if: ${{ github.event_name == 'release' }}
        env:
          MACOS_BUILD_CERTIFICATE_BASE64: ${{ secrets.MACOS_BUILD_CERTIFICATE_BASE64 }}
          MACOS_P12_PASSWORD: ${{ secrets.MACOS_P12_PASSWORD }}
          MACOS_KEYCHAIN_PASSWORD: ${{ secrets.MACOS_KEYCHAIN_PASSWORD }}
        run: |
          # create variables
          CERTIFICATE_PATH=$RUNNER_TEMP/build_certificate.p12
          KEYCHAIN_PATH=$RUNNER_TEMP/app-signing.keychain-db

          # import certificate from secrets
          echo -n "$MACOS_BUILD_CERTIFICATE_BASE64" | base64 --decode -o $CERTIFICATE_PATH

          # create temporary keychain
          security create-keychain -p "$MACOS_KEYCHAIN_PASSWORD" $KEYCHAIN_PATH
          security set-keychain-settings -lut 21600 $KEYCHAIN_PATH
          security unlock-keychain -p "$MACOS_KEYCHAIN_PASSWORD" $KEYCHAIN_PATH

          # import certificate to keychain
          security import $CERTIFICATE_PATH -P "$MACOS_P12_PASSWORD" -A -t cert -f pkcs12 -k $KEYCHAIN_PATH
          security set-key-partition-list -S apple-tool:,apple: -k "$MACOS_KEYCHAIN_PASSWORD" $KEYCHAIN_PATH
          security list-keychain -d user -s $KEYCHAIN_PATH

      - name: Prepare Package
        if: ${{ github.event_name == 'release' }}
        run: |
          # Create .app
          mkdir -p "${{ env.app_name }}.app/Contents/MacOS"
          cp target/${{ matrix.platform.target }}/release/${{ env.package_name }} \
            "${{ env.app_name }}.app/Contents/MacOS/"
          cp -r assets "${{ env.app_name }}.app/Contents/MacOS/"

          # Create Info.plist
          MIN_SYSTEM_VERSION_PRINTOUT="$(rustc --print=deployment-target --target ${{ matrix.platform.target }})"
          MIN_SYSTEM_VERSION="$(echo $MIN_SYSTEM_VERSION_PRINTOUT | cut -d'=' -f2)"
          cat > "${{ env.app_name }}.app/Contents/Info.plist" <<- EOF
          <?xml version="1.0" encoding="UTF-8"?>
          <!DOCTYPE plist PUBLIC "-//Apple//DTD PLIST 1.0//EN" "http://www.apple.com/DTDs/PropertyList-1.0.dtd">
          <plist version="1.0">
          <dict>
              <key>CFBundleDevelopmentRegion</key>
              <string>English</string>
              <key>CFBundleDisplayName</key>
              <string>${{ env.app_name }}</string>
              <key>CFBundleExecutable</key>
              <string>${{ env.package_name }}</string>
              <!-- <key>CFBundleIconFile</key> -->
              <!-- <string>sudoku_machine.icns</string> -->
              <key>CFBundleIdentifier</key>
              <string>dev.${{ github.repository_owner }}.${{ env.package_name }}</string>
              <key>CFBundleInfoDictionaryVersion</key>
              <string>6.0</string>
              <key>CFBundleName</key>
              <string>${{ env.app_name }}</string>
              <key>CFBundlePackageType</key>
              <string>APPL</string>
              <key>CFBundleShortVersionString</key>
              <string>${{ env.ref_name }}</string>
              <key>CFBundleVersion</key>
              <string>${{ env.ref_name }}</string>
              <key>LSMinimumSystemVersion</key>
              <string>$MIN_SYSTEM_VERSION</string>
          </dict>
          </plist>

          EOF

          # Sign .app
          codesign --force --deep --sign ${{ env.macos_signing_identity }} "${{ env.app_name }}.app"

          # Create a fancy DMG
          brew install create-dmg
          create-dmg \
            --volname "${{ env.package_name }}" \
            --background "assets/images/dmg-background.png" \
            --window-size 512 210 \
            --icon-size 128 \
            --icon "${{ env.app_name }}.app" 128 64 \
            --hide-extension "${{ env.app_name }}.app" \
            --app-drop-link 384 64 \
            --codesign ${{ env.macos_signing_identity }} \
            "${{ env.package_name }}-macOS-${{ matrix.platform.dmg_name }}.dmg" \
            "${{ env.app_name }}.app"

      - name: Upload binaries to artifacts
        if: ${{ github.event_name == 'release' }}
        uses: actions/upload-artifact@v4
        with:
          path: ${{ env.package_name }}-macOS-${{ matrix.platform.dmg_name }}.dmg
          name: macOS-${{ matrix.platform.dmg_name }}
          retention-days: 1

      - name: Upload binaries to release
        if: ${{ github.event_name == 'release' }}
        uses: svenstaro/upload-release-action@v2
        with:
          repo_token: ${{ secrets.GITHUB_TOKEN }}
          file: ${{ env.package_name }}-macOS-${{ matrix.platform.dmg_name }}.dmg
          asset_name: ${{ env.package_name }}-macOS-${{ matrix.platform.dmg_name }}-${{ github.ref_name }}.dmg
          overwrite: true
          tag: ${{ github.ref_name }}<|MERGE_RESOLUTION|>--- conflicted
+++ resolved
@@ -16,15 +16,8 @@
     name: Build Wasm
     runs-on: ubuntu-latest
     steps:
-<<<<<<< HEAD
-      - uses: actions/checkout@v4
+      - uses: actions/checkout@v5
       - run: rustup toolchain install --target wasm32-unknown-unknown
-=======
-      - uses: actions/checkout@v5
-      - uses: dtolnay/rust-toolchain@stable
-        with:
-          targets: wasm32-unknown-unknown
->>>>>>> 44b0040f
       - name: install wasm-bindgen-cli
         run: |
           cargo install wasm-bindgen-cli
@@ -97,15 +90,8 @@
     name: Build Linux
     runs-on: ubuntu-latest
     steps:
-<<<<<<< HEAD
-      - uses: actions/checkout@v4
+      - uses: actions/checkout@v5
       - run: rustup toolchain install --target x86_64-unknown-linux-gnu
-=======
-      - uses: actions/checkout@v5
-      - uses: dtolnay/rust-toolchain@stable
-        with:
-          targets: x86_64-unknown-linux-gnu
->>>>>>> 44b0040f
       - name: install dependencies
         run: |
           sudo apt-get update
@@ -152,15 +138,8 @@
     name: Build Windows
     runs-on: windows-latest
     steps:
-<<<<<<< HEAD
-      - uses: actions/checkout@v4
+      - uses: actions/checkout@v5
       - run: rustup toolchain install --target x86_64-pc-windows-msvc
-=======
-      - uses: actions/checkout@v5
-      - uses: dtolnay/rust-toolchain@stable
-        with:
-          targets: x86_64-pc-windows-msvc
->>>>>>> 44b0040f
 
       - name: Build
         run: |
@@ -210,15 +189,8 @@
             target: x86_64-apple-darwin
     runs-on: macOS-latest
     steps:
-<<<<<<< HEAD
-      - uses: actions/checkout@v4
+      - uses: actions/checkout@v5
       - run: rustup toolchain install --target ${{ matrix.platform.target }}
-=======
-      - uses: actions/checkout@v5
-      - uses: dtolnay/rust-toolchain@stable
-        with:
-          targets: ${{ matrix.platform.target }}
->>>>>>> 44b0040f
 
       - name: Build
         run: |
