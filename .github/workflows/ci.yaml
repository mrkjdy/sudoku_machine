--- conflicted
+++ resolved
@@ -62,16 +62,8 @@
     timeout-minutes: 30
     steps:
       - name: Checkout sources
-<<<<<<< HEAD
-        uses: actions/checkout@v4
+        uses: actions/checkout@v5
       - run: rustup toolchain install --component rustfmt
-=======
-        uses: actions/checkout@v5
-      - name: Install stable toolchain
-        uses: dtolnay/rust-toolchain@stable
-        with:
-          components: rustfmt
->>>>>>> 44b0040f
       - name: Run cargo fmt
         run: cargo fmt --all --check
 
