--- conflicted
+++ resolved
@@ -91,13 +91,7 @@
 fn nav_button_action(
     interaction_query: Query<&Interaction, (Changed<Interaction>, With<NavButton>)>,
     nav_state: Res<State<NavState>>,
-<<<<<<< HEAD
     mut screen_state: ResMut<NextState<ScreenState>>,
-    mut app_exit_events: EventWriter<AppExit>,
-=======
-    mut menu_state: ResMut<NextState<MenuState>>,
-    mut app_state: ResMut<NextState<AppState>>,
->>>>>>> 4b5a87a8
 ) {
     for _ in interaction_query
         .iter()
